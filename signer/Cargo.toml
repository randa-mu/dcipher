--- conflicted
+++ resolved
@@ -52,12 +52,8 @@
 thiserror = { workspace = true }
 lru = "0.14"
 rayon = { version = "1.10", optional = true }
-<<<<<<< HEAD
+hex.workspace = true
 strum.workspace = true
-=======
-ark-bls12-381.workspace = true
-hex.workspace = true
->>>>>>> 225527cc
 
 [dev-dependencies]
 dcipher-network = { workspace = true, features = ["libp2p", "in_memory"] }