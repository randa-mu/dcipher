--- conflicted
+++ resolved
@@ -26,14 +26,9 @@
 utils = { workspace = true }
 
 # hashes
-<<<<<<< HEAD
-sha2 = { workspace = true }
-sha3 = { workspace = true }
-=======
 digest.workspace = true
 sha2 = { workspace = true, optional = true }
 sha3 = { workspace = true, optional = true }
->>>>>>> 3629e68a
 
 # async
 futures-util = { workspace = true }
