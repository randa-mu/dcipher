//! Various traits and implementations used to sign messages.

/// bls requires at least a curve, and a hash function
#[cfg(all(
    feature = "bls",
    any(feature = "bn254", feature = "bls12-381"),
    any(feature = "sha2", feature = "sha3")
))]
pub mod bls;
#[cfg(feature = "dsigner")]
pub mod dsigner;

/// An asynchronous signer is used to generate a signature asynchronously.
pub trait AsynchronousSigner<M> {
    type Error: std::error::Error + Send + Sync + 'static;

    type Signature;

    /// Obtain a future that resolves into a signature.
    fn async_sign(&self, m: M)
    -> impl Future<Output = Result<Self::Signature, Self::Error>> + Send;
<<<<<<< HEAD
}

/// A BLS verifier defines the groups used by an instantiation of a BLS signature scheme and a
/// verification function.
pub trait BlsVerifier {
    type SignatureGroup: AffineRepr;
    type PublicKeyGroup: AffineRepr;

    /// Outputs true if the signature is valid under the specified message and public key.
    fn verify(
        &self,
        m: impl AsRef<[u8]>,
        signature: Self::SignatureGroup,
        public_key: Self::PublicKeyGroup,
    ) -> bool;
}

/// A BLS signer extends the [`BlsVerifier`] trait by providing a signature function.
pub trait BlsSigner: BlsVerifier {
    type Error: std::error::Error + Send + Sync + 'static;

    /// Sign a message using the signer's private key.
    fn sign(&self, m: impl AsRef<[u8]>) -> Result<Self::SignatureGroup, Self::Error>;
}

/// Concrete implementation of a [`BlsSigner`] on the BN254 curve w/ signatures on G1.
#[derive(Clone)]
pub struct BN254SignatureOnG1Signer {
    sk: ark_bn254::Fr,
    dst: Vec<u8>,
}

impl BN254SignatureOnG1Signer {
    pub fn new(sk: ark_bn254::Fr, dst: Vec<u8>) -> Self {
        Self { sk, dst }
    }
}

impl BlsVerifier for BN254SignatureOnG1Signer {
    type SignatureGroup = ark_bn254::G1Affine;
    type PublicKeyGroup = ark_bn254::G2Affine;

    fn verify(
        &self,
        m: impl AsRef<[u8]>,
        signature: Self::SignatureGroup,
        public_key: Self::PublicKeyGroup,
    ) -> bool {
        if !signature.is_on_curve()
            || !signature.is_in_correct_subgroup_assuming_on_curve()
            || signature.is_zero()
        {
            return false;
        }

        let m = ark_bn254::Bn254::hash_to_g1_custom::<sha3::Keccak256>(m.as_ref(), &self.dst);
        ark_bn254::Bn254::multi_pairing(
            [m.neg(), signature.into()],
            [public_key, Self::PublicKeyGroup::generator()],
        )
        .is_zero()
    }
}

impl BlsSigner for BN254SignatureOnG1Signer {
    type Error = Infallible;

    fn sign(&self, m: impl AsRef<[u8]>) -> Result<Self::SignatureGroup, Self::Error> {
        let m = ark_bn254::Bn254::hash_to_g1_custom::<sha3::Keccak256>(m.as_ref(), &self.dst);
        let sig = m * self.sk;
        Ok(sig.into_affine())
    }
}

/// Concrete implementation of a [`BlsSigner`] on the BLS12_381 curve w/ signatures on G1.
#[derive(Clone)]
pub struct BLS12_381SignatureOnG1Signer {
    sk: ark_bls12_381::Fr,
    dst: Vec<u8>,
}

impl BLS12_381SignatureOnG1Signer {
    pub fn new(sk: ark_bls12_381::Fr, dst: Vec<u8>) -> Self {
        Self { sk, dst }
    }
}

impl BlsVerifier for BLS12_381SignatureOnG1Signer {
    type SignatureGroup = ark_bls12_381::G1Affine;
    type PublicKeyGroup = ark_bls12_381::G2Affine;

    fn verify(
        &self,
        m: impl AsRef<[u8]>,
        signature: Self::SignatureGroup,
        public_key: Self::PublicKeyGroup,
    ) -> bool {
        if !signature.is_on_curve()
            || !signature.is_in_correct_subgroup_assuming_on_curve()
            || signature.is_zero()
        {
            return false;
        }

        let m = ark_bls12_381::Bls12_381::hash_to_g1_custom::<sha2::Sha256>(m.as_ref(), &self.dst);
        ark_bls12_381::Bls12_381::multi_pairing(
            [m.neg(), signature.into()],
            [public_key, Self::PublicKeyGroup::generator()],
        )
        .is_zero()
    }
}

impl BlsSigner for BLS12_381SignatureOnG1Signer {
    type Error = Infallible;

    fn sign(&self, m: impl AsRef<[u8]>) -> Result<Self::SignatureGroup, Self::Error> {
        let m = ark_bls12_381::Bls12_381::hash_to_g1_custom::<sha2::Sha256>(m.as_ref(), &self.dst);
        let sig = m * self.sk;
        Ok(sig.into_affine())
    }
}

#[cfg(test)]
mod tests {
    use super::*;

    #[test]
    fn test_bn254_signer() {
        let sk = ark_bn254::Fr::from(42u64);
        let pk = ark_bn254::G2Affine::generator() * sk;
        let dst = b"TestDomain".to_vec();
        let signer = BN254SignatureOnG1Signer::new(sk, dst);

        let message = b"Hello, world!";
        let signature = signer.sign(message).unwrap();
        assert!(signer.verify(message, signature, pk.into()));
    }

    #[test]
    fn test_bls12_381_signer() {
        let sk = ark_bls12_381::Fr::from(42u64);
        let pk = ark_bls12_381::G2Affine::generator() * sk;
        let dst = b"TestDomain".to_vec();
        let signer = BLS12_381SignatureOnG1Signer::new(sk, dst);

        let message = b"Hello, world!";
        let signature = signer.sign(message).unwrap();
        assert!(signer.verify(message, signature, pk.into()));
    }
=======
>>>>>>> 3629e68a
}<|MERGE_RESOLUTION|>--- conflicted
+++ resolved
@@ -19,157 +19,4 @@
     /// Obtain a future that resolves into a signature.
     fn async_sign(&self, m: M)
     -> impl Future<Output = Result<Self::Signature, Self::Error>> + Send;
-<<<<<<< HEAD
-}
-
-/// A BLS verifier defines the groups used by an instantiation of a BLS signature scheme and a
-/// verification function.
-pub trait BlsVerifier {
-    type SignatureGroup: AffineRepr;
-    type PublicKeyGroup: AffineRepr;
-
-    /// Outputs true if the signature is valid under the specified message and public key.
-    fn verify(
-        &self,
-        m: impl AsRef<[u8]>,
-        signature: Self::SignatureGroup,
-        public_key: Self::PublicKeyGroup,
-    ) -> bool;
-}
-
-/// A BLS signer extends the [`BlsVerifier`] trait by providing a signature function.
-pub trait BlsSigner: BlsVerifier {
-    type Error: std::error::Error + Send + Sync + 'static;
-
-    /// Sign a message using the signer's private key.
-    fn sign(&self, m: impl AsRef<[u8]>) -> Result<Self::SignatureGroup, Self::Error>;
-}
-
-/// Concrete implementation of a [`BlsSigner`] on the BN254 curve w/ signatures on G1.
-#[derive(Clone)]
-pub struct BN254SignatureOnG1Signer {
-    sk: ark_bn254::Fr,
-    dst: Vec<u8>,
-}
-
-impl BN254SignatureOnG1Signer {
-    pub fn new(sk: ark_bn254::Fr, dst: Vec<u8>) -> Self {
-        Self { sk, dst }
-    }
-}
-
-impl BlsVerifier for BN254SignatureOnG1Signer {
-    type SignatureGroup = ark_bn254::G1Affine;
-    type PublicKeyGroup = ark_bn254::G2Affine;
-
-    fn verify(
-        &self,
-        m: impl AsRef<[u8]>,
-        signature: Self::SignatureGroup,
-        public_key: Self::PublicKeyGroup,
-    ) -> bool {
-        if !signature.is_on_curve()
-            || !signature.is_in_correct_subgroup_assuming_on_curve()
-            || signature.is_zero()
-        {
-            return false;
-        }
-
-        let m = ark_bn254::Bn254::hash_to_g1_custom::<sha3::Keccak256>(m.as_ref(), &self.dst);
-        ark_bn254::Bn254::multi_pairing(
-            [m.neg(), signature.into()],
-            [public_key, Self::PublicKeyGroup::generator()],
-        )
-        .is_zero()
-    }
-}
-
-impl BlsSigner for BN254SignatureOnG1Signer {
-    type Error = Infallible;
-
-    fn sign(&self, m: impl AsRef<[u8]>) -> Result<Self::SignatureGroup, Self::Error> {
-        let m = ark_bn254::Bn254::hash_to_g1_custom::<sha3::Keccak256>(m.as_ref(), &self.dst);
-        let sig = m * self.sk;
-        Ok(sig.into_affine())
-    }
-}
-
-/// Concrete implementation of a [`BlsSigner`] on the BLS12_381 curve w/ signatures on G1.
-#[derive(Clone)]
-pub struct BLS12_381SignatureOnG1Signer {
-    sk: ark_bls12_381::Fr,
-    dst: Vec<u8>,
-}
-
-impl BLS12_381SignatureOnG1Signer {
-    pub fn new(sk: ark_bls12_381::Fr, dst: Vec<u8>) -> Self {
-        Self { sk, dst }
-    }
-}
-
-impl BlsVerifier for BLS12_381SignatureOnG1Signer {
-    type SignatureGroup = ark_bls12_381::G1Affine;
-    type PublicKeyGroup = ark_bls12_381::G2Affine;
-
-    fn verify(
-        &self,
-        m: impl AsRef<[u8]>,
-        signature: Self::SignatureGroup,
-        public_key: Self::PublicKeyGroup,
-    ) -> bool {
-        if !signature.is_on_curve()
-            || !signature.is_in_correct_subgroup_assuming_on_curve()
-            || signature.is_zero()
-        {
-            return false;
-        }
-
-        let m = ark_bls12_381::Bls12_381::hash_to_g1_custom::<sha2::Sha256>(m.as_ref(), &self.dst);
-        ark_bls12_381::Bls12_381::multi_pairing(
-            [m.neg(), signature.into()],
-            [public_key, Self::PublicKeyGroup::generator()],
-        )
-        .is_zero()
-    }
-}
-
-impl BlsSigner for BLS12_381SignatureOnG1Signer {
-    type Error = Infallible;
-
-    fn sign(&self, m: impl AsRef<[u8]>) -> Result<Self::SignatureGroup, Self::Error> {
-        let m = ark_bls12_381::Bls12_381::hash_to_g1_custom::<sha2::Sha256>(m.as_ref(), &self.dst);
-        let sig = m * self.sk;
-        Ok(sig.into_affine())
-    }
-}
-
-#[cfg(test)]
-mod tests {
-    use super::*;
-
-    #[test]
-    fn test_bn254_signer() {
-        let sk = ark_bn254::Fr::from(42u64);
-        let pk = ark_bn254::G2Affine::generator() * sk;
-        let dst = b"TestDomain".to_vec();
-        let signer = BN254SignatureOnG1Signer::new(sk, dst);
-
-        let message = b"Hello, world!";
-        let signature = signer.sign(message).unwrap();
-        assert!(signer.verify(message, signature, pk.into()));
-    }
-
-    #[test]
-    fn test_bls12_381_signer() {
-        let sk = ark_bls12_381::Fr::from(42u64);
-        let pk = ark_bls12_381::G2Affine::generator() * sk;
-        let dst = b"TestDomain".to_vec();
-        let signer = BLS12_381SignatureOnG1Signer::new(sk, dst);
-
-        let message = b"Hello, world!";
-        let signature = signer.sign(message).unwrap();
-        assert!(signer.verify(message, signature, pk.into()));
-    }
-=======
->>>>>>> 3629e68a
 }