# onlyswaps-solver

## Build
`cargo build`

## Test

`cargo test`

## Docker build

`docker build .`

## Configuration

| Environment Variable | Mandatory? | Description                                         | Example                                  | Default                                  |
|----------------------|------------|-----------------------------------------------------|------------------------------------------|------------------------------------------|
| `SOLVER_PRIVATE_KEY` | Yes        | A hex-encoded private key, with or without the `0x` | `0xdeadbeefdeadbeefdeadbeefdeadbeefdead` | —                                        |
| `SOLVER_CONFIG_PATH` | No         | Path to your solver configuration TOML              | `/data/config.toml`                      | `~/.config/onlyswaps/solver/config.toml` |

## Sample Config File

```toml
[agent]
healthcheck_listen_addr = "0.0.0.0"
healthcheck_port = 8081
log_level = "debug"
log_json = true

[[networks]]
chain_id = 43113
rpc_url = "wss://avalanche-fuji-c-chain-rpc.publicnode.com"
tokens = ["0x1b0F6cF6f3185872a581BD2B5a738EB52CCd4d76"]
router_address = "0x83b2dFc83E41a2398e28e31C352E1053805e4C16"
permit2_relayer_address = "0x862acc167842c72B6f5B6b4091573dDE91A5AcfB"

[[networks]]
chain_id = 84532
rpc_url = "wss://base-sepolia-rpc.publicnode.com"
tokens = ["0x1b0F6cF6f3185872a581BD2B5a738EB52CCd4d76"]
router_address = "0x83b2dFc83E41a2398e28e31C352E1053805e4C16"
permit2_relayer_address = "0x862acc167842c72B6f5B6b4091573dDE91A5AcfB"
# In addition to listening to events, poll the chain state every 10s instead of the default 30s
poll_interval = "10s"
```

<<<<<<< HEAD
It is also possible to configure the solver with an external omnievent endpoint by adding the following to the config:
```toml
[omnievent]
endpoint = "https://omnievent:3284"
```
=======
```

## Initial setup
The current version of the solver relies on [Uniswap's permit2 contract](https://docs.uniswap.org/contracts/permit2/overview) for EIP-712 (i.e., gasless) token approvals for any ERC20 tokens.
This requires a one-time setup which consists of giving an unlimited token approval to the permit2 contract for each configured tokens.
Given that the contracts have been audited (see [here](https://github.com/Uniswap/permit2/tree/main/audits)), and have undergone public scrutiny for several years, the risk of an unlimited approval to permit2 is very low.

The initial setup can be done with the following command:
```bash
> cargo run -p onlyswaps-solver -- --config ./path/to/my/config.toml --private-key $PRIV setup
Loading app config from ./path/to/my/config.toml
The following allowances are required:
Chain      Token Address                                Permit2
------------------------------------------------------------------------------------------
56         0x55d398326f99059fF775485246999027B3197955   Default
314        0x80B98d3aa09ffff255c3ba4A241111Ff1262F045   Custom (0x1Ea2dBcB20263a969A017022E8B1C1dc13BD2470)
43114      0x1b0F6cF6f3185872a581BD2B5a738EB52CCd4d76   Default

Proceed? [y/n]: y
Sending txs...
> [Chain 56] sending approve for 0x55d398326f99059fF775485246999027B3197955...
> [Chain 314] sending approve for 0x80B98d3aa09ffff255c3ba4A241111Ff1262F045...
> [Chain 43114] sending approve for 0x1b0F6cF6f3185872a581BD2B5a738EB52CCd4d76...
> [Chain 56] approval for 0x55d398326f99059fF775485246999027B3197955 sent successfully
> [Chain 43114] approval for 0x1b0F6cF6f3185872a581BD2B5a738EB52CCd4d76 sent successfully
> [Chain 314] approval for 0x80B98d3aa09ffff255c3ba4A241111Ff1262F045 sent successfully

Transaction results:
Chain      Token Address                                Result
------------------------------------------------------------------------------------------
56         0x55d398326f99059fF775485246999027B3197955   mined in 0xc1fc22d51f3130574da2c2501ed10aca986ab5e3a388b9f9d57717d630374d1c
314        0x80B98d3aa09ffff255c3ba4A241111Ff1262F045   mined in 0xf2f206ed3439b80a43c08bfd042da99596f689cdc155243bea187e47f5cbeb5f
43114      0x1b0F6cF6f3185872a581BD2B5a738EB52CCd4d76   mined in 0x4044eadc976bdd4546649e41e573eca30786593969b1ca4582d713892a1e4134
```

After executing the command, the binary first checks which chain / token pairs require an approval, and ask for confirmation.
Upon acceptance, a transaction per chain / token pair is sent, and the result is displayed.
>>>>>>> cbdebd29
<|MERGE_RESOLUTION|>--- conflicted
+++ resolved
@@ -44,13 +44,10 @@
 poll_interval = "10s"
 ```
 
-<<<<<<< HEAD
 It is also possible to configure the solver with an external omnievent endpoint by adding the following to the config:
 ```toml
 [omnievent]
 endpoint = "https://omnievent:3284"
-```
-=======
 ```
 
 ## Initial setup
@@ -87,5 +84,4 @@
 ```
 
 After executing the command, the binary first checks which chain / token pairs require an approval, and ask for confirmation.
-Upon acceptance, a transaction per chain / token pair is sent, and the result is displayed.
->>>>>>> cbdebd29
+Upon acceptance, a transaction per chain / token pair is sent, and the result is displayed.