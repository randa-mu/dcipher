--- conflicted
+++ resolved
@@ -15,23 +15,15 @@
 use dcipher_agents::signature_sender::contracts::SignatureSender;
 use dcipher_agents::signature_sender::{SignatureRequest, SignatureSenderFulfillerConfig};
 use dcipher_network::transports::libp2p::{Libp2pNode, Libp2pNodeConfig};
-<<<<<<< HEAD
 use dcipher_signer::bls::{BlsPairingSigner, BlsSigner, BlsThresholdSigner};
-=======
-use dcipher_signer::bls::{BlsPairingSigner, BlsThresholdSigner};
->>>>>>> 07086c79
 use dcipher_signer::dsigner::{
     ApplicationArgs, ApplicationRandomnessArgs, BlsSignatureAlgorithm, BlsSignatureCurve,
     BlsSignatureHash, SignatureAlgorithm,
 };
-<<<<<<< HEAD
 use randomness_agent::{
     BLS12_381_COMPRESSED_RANDOMNESS_SCHEME_ID, BLS12_381_RANDOMNESS_SCHEME_ID,
     BN254_RANDOMNESS_SCHEME_ID, NotifyTicker, run_agent,
 };
-=======
-use randomness_agent::{NotifyTicker, RANDOMNESS_SCHEME_ID, run_agent};
->>>>>>> 07086c79
 use std::time::Duration;
 use superalloy::provider::create_provider_with_retry;
 use superalloy::retry::RetryStrategy;
@@ -294,13 +286,8 @@
 
     // Add own pk to the list if required
     if pks_g2.len() == usize::from(args.key_config.n.get() - 1) {
-<<<<<<< HEAD
         let pk = signer.g2_public_key();
         pks_g2.push((args.key_config.node_id.get(), pk));
-=======
-        let pk = ark_bn254::G2Affine::generator() * sk;
-        pks_g2.push((args.key_config.node_id.get(), pk.into_affine()));
->>>>>>> 07086c79
     }
 
     // Create a libp2p transport and start it
@@ -313,12 +300,7 @@
     )
     .run(args.libp2p.libp2p_listen_addr.clone())?;
 
-<<<<<<< HEAD
-    let signer = BlsThresholdSigner::<BLS>::new(
-=======
-    let signer = BlsPairingSigner::<ark_bn254::Bn254>::new(sk);
     let signer = BlsThresholdSigner::new(
->>>>>>> 07086c79
         signer,
         args.key_config.n.get(),
         args.key_config.t.get(),
@@ -349,18 +331,9 @@
     }
 
     // Create a ticker-based fulfiller
-<<<<<<< HEAD
     let fulfiller = SignatureSenderFulfillerConfig::<<BLS::E as Pairing>::G1, _, _>::new_fulfiller(
         signer,
         algorithm,
-=======
-    let fulfiller = SignatureSenderFulfillerConfig::<ark_bn254::G1Projective, _, _>::new_fulfiller(
-        signer,
-        SignatureAlgorithm::Bls(BlsSignatureAlgorithm {
-            curve: BlsSignatureCurve::Bn254G1,
-            hash: BlsSignatureHash::Keccak256,
-        }),
->>>>>>> 07086c79
         ApplicationArgs::Randomness(ApplicationRandomnessArgs {
             chain_id: args
                 .chain
