--- conflicted
+++ resolved
@@ -49,27 +49,9 @@
       - name: Login to GitHub Container Registry
         uses: docker/login-action@v3
         with:
-<<<<<<< HEAD
           registry: ghcr.io
           username: ${{ github.repository_owner }}
           password: ${{ secrets.GITHUB_TOKEN }}
-=======
-          images: ${{ env.DOCKER_REGISTRY }}/${{ matrix.app.image_name }}
-          labels: |
-            maintainer=${{ env.IMAGE_MAINTAINER }}
-            org.opencontainers.image.vendor=${{ env.IMAGE_VENDOR }}
-            org.opencontainers.image.title=${{ matrix.app.image_name }}
-            org.opencontainers.image.description=${{ matrix.app.description }}
-          flavor: |
-            latest=false
-          tags: |
-            type=sha,prefix=
-            type=ref,event=branch,suffix=-latest,enable=${{ startsWith(github.ref, 'refs/heads/') }}
-            type=semver,pattern={{version}},event=tag,enable=${{ startsWith(github.ref, 'refs/tags/') }}
-            type=raw,value=main-latest,enable=${{ github.ref == format('refs/heads/{0}', 'main') }}
-            type=ref,event=pr
-            type=ref,event=branch
->>>>>>> bece6cef
 
       - name: Set up Docker Buildx
         uses: docker/setup-buildx-action@v3
@@ -88,6 +70,7 @@
         uses: docker/bake-action@v6
         env:
           TAG: ${{ github.ref_name }}
+          SHA: ${{ github.sha }}
           REGISTRY: ${{ env.DOCKER_REGISTRY }}
         with:
           files: docker-bake.hcl
