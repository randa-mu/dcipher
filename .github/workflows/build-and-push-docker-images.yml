--- conflicted
+++ resolved
@@ -51,10 +51,6 @@
       - name: Download binaries metadata
         uses: actions/download-artifact@v4
         with:
-<<<<<<< HEAD
-          name: binaries-metadata-${{ github.sha }}
-          path: .
-=======
           name: binaries-${{ github.sha }}
           path: target/release
 
@@ -65,7 +61,6 @@
           path: target/release/
           retention-days: 1
           overwrite: true
->>>>>>> 886bad34
 
       - name: Generate build matrix
         id: set-matrix
