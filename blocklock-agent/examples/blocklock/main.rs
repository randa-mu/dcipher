mod arguments_parser;
mod healthcheck;

use crate::arguments_parser::{BlocklockArgs, BlocklockConfig, NodesConfiguration};
use crate::healthcheck::start_api;
use alloy::network::EthereumWallet;
use alloy::providers::{Provider, ProviderBuilder, WalletProvider};
use alloy::signers::local::PrivateKeySigner;
use ark_ec::{AffineRepr, CurveGroup};
use blocklock_agent::{BN254_BLOCKLOCK_SCHEME_ID, NotifyTicker, run_agent};
use dcipher_agents::agents::blocklock::agent::{BlocklockAgent, BlocklockAgentSavedState};
use dcipher_agents::agents::blocklock::contracts::BlocklockSender;
use dcipher_agents::agents::blocklock::fulfiller::BlocklockFulfiller;
use dcipher_agents::decryption_sender::contracts::DecryptionSender;
use dcipher_agents::decryption_sender::{DecryptionRequest, DecryptionSenderFulfillerConfig};
use dcipher_agents::fulfiller::{RequestChannel, Stopper, TickerBasedFulfiller};
use dcipher_agents::ibe_helper::IbeIdentityOnBn254G1Suite;
use dcipher_network::transports::libp2p::{Libp2pNode, Libp2pNodeConfig};
use dcipher_signer::bls::{BlsPairingSigner, BlsThresholdSigner};
use dcipher_signer::dsigner::{
    ApplicationArgs, ApplicationBlocklockArgs, BlsSignatureAlgorithm, BlsSignatureCurve,
    BlsSignatureHash, SignatureAlgorithm,
};
use std::time::Duration;
use superalloy::provider::create_provider_with_retry;
use superalloy::retry::RetryStrategy;
use tokio_util::sync::CancellationToken;
use tracing_subscriber::Layer;
use tracing_subscriber::prelude::*;

#[tokio::main]
async fn main() -> anyhow::Result<()> {
    let BlocklockConfig {
        mut config,
        nodes_config,
    } = BlocklockConfig::parse()?;

    // Set logging options
    let json_layer = if config.log_json {
        tracing_subscriber::fmt::layer().json().boxed()
    } else {
        tracing_subscriber::fmt::layer().boxed()
    };
    tracing_subscriber::registry()
        .with(tracing_subscriber::EnvFilter::from(&config.log_level))
        .with(json_layer)
        .init();

    // Create a wallet
    let signer: PrivateKeySigner = config.chain.tx_private_key.parse()?;
    let wallet = EthereumWallet::from(signer);

    // Create provider and instantiate the decryption sender contract
    let ro_provider =
        create_provider_with_retry(config.chain.rpc_url.clone(), RetryStrategy::None).await?;
    let provider = ProviderBuilder::default()
        .with_recommended_fillers()
        .wallet(wallet)
        .connect_provider(ro_provider.clone());
    let decryption_sender_contract_ro =
        DecryptionSender::new(config.chain.decryption_sender_addr, ro_provider);
    let decryption_sender_contract =
        DecryptionSender::new(config.chain.decryption_sender_addr, provider.clone());
    let blocklock_sender_contract =
        BlocklockSender::new(config.chain.blocklock_sender_addr, provider.clone());

    // If chain id is none, fetch it from the provider
    if config.chain.chain_id.is_none() {
        let chain_id = provider.get_chain_id().await?;
        config.chain.chain_id.replace(chain_id);
    }

    // Create a fulfiller
    let (ticker, libp2p_node, ts_stopper, stopper, channel) = create_threshold_fulfiller(
        &config,
        &nodes_config.unwrap_or_default(),
        decryption_sender_contract.clone(),
        blocklock_sender_contract,
    )?;

    // Create the blocklock agent from a saved state
    let saved_state = std::fs::read(&config.state_file).unwrap_or_default();
    let saved_state: BlocklockAgentSavedState =
        serde_json::from_slice(&saved_state).unwrap_or_default();
    let mut agent = BlocklockAgent::from_state(
        BN254_BLOCKLOCK_SCHEME_ID,
        config.chain.sync_batch_size,
        channel,
        decryption_sender_contract_ro.clone(),
        saved_state,
    )
    .await?;

    // Setup some signals
    let mut sigterm = tokio::signal::unix::signal(tokio::signal::unix::SignalKind::terminate())?;
    let mut sigint = tokio::signal::unix::signal(tokio::signal::unix::SignalKind::interrupt())?;

    // Execute the agent and the healthcheck
    let res = tokio::select! {
        _ = sigterm.recv() => {
            println!("received SIGTERM, shutting down...");
            Ok(())
        },

        _ = sigint.recv() => {
            println!("received SIGINT, shutting down...");
            Ok(())
        },

        _ = tokio::signal::ctrl_c() => {
            println!("received ctrl+c, shutting down...");
            Ok(())
        },

        err = run_agent(&mut agent, ticker, decryption_sender_contract_ro) => {
            eprintln!("agent stopped unexpectedly...");
            err
        },

        err = start_api(config.healthcheck_listen_addr, config.healthcheck_port) => {
            eprintln!("healthcheck stopped unexpectedly...");
            err
        }
    };

    // Stop the various components
    if let Err(e) = libp2p_node.stop().await {
        tracing::error!(error = ?e, "Failed to stop libp2p node");
    }
    ts_stopper.cancel();
    stopper.stop().await;

    // On success, save the state of the agent
    if res.is_ok() {
        let saved_state = agent.save_state();
        let saved_state = serde_json::to_string_pretty(&saved_state)?;
        std::fs::write(&config.state_file, saved_state)?;
        println!(
            "Saved blocklock agent state to: {}",
            config.state_file.display()
        );
    }

    res
}

fn create_threshold_fulfiller<'lt_in, 'lt_out, P>(
    args: &'lt_in BlocklockArgs,
    nodes_config: &'lt_in NodesConfiguration,
    decryption_sender_contract: DecryptionSender::DecryptionSenderInstance<P>,
    blocklock_sender_contract: BlocklockSender::BlocklockSenderInstance<P>,
) -> anyhow::Result<(
    NotifyTicker,
    Libp2pNode<u16>,
    CancellationToken,
    impl Stopper + 'lt_out,
    impl RequestChannel<Request = DecryptionRequest> + 'lt_out,
)>
where
    P: Provider + WalletProvider + Clone + 'static,
{
    // Parse key
    let sk: ark_bn254::Fr = args.key_config.bls_key.to_owned().into();

    // Get per-nodes config
    let (mut pks_g2, addresses, peer_ids, short_ids): (Vec<_>, Vec<_>, Vec<_>, Vec<_>) =
        nodes_config
            .nodes
            .iter()
            .cloned()
            .map(|c| {
                (
                    (c.node_id.get(), c.bls_pk),
                    c.address,
                    c.peer_id,
                    c.node_id.get(),
                )
            })
            .collect();

    // Add own pk to the list if required
    if pks_g2.len() == usize::from(args.key_config.n.get() - 1) {
        let pk = ark_bn254::G2Affine::generator() * sk;
        pks_g2.push((args.key_config.node_id.get(), pk.into_affine()));
    }

    // Create a threshold signer
    let cs = IbeIdentityOnBn254G1Suite::new(
        b"BLOCKLOCK",
        args.chain
            .chain_id
            .expect("chain id must have been set here"),
    );

    // Create a libp2p transport and start it
    let mut node = Libp2pNodeConfig::new(
        args.libp2p.libp2p_key.clone().into(),
        args.key_config.node_id.get(),
        addresses,
        peer_ids,
        short_ids,
    )
    .run(args.libp2p.libp2p_listen_addr.clone())?;

    let signer = BlsPairingSigner::<ark_bn254::Bn254>::new(sk);
    let signer = BlsThresholdSigner::new(
        signer,
        args.key_config.n.get(),
        args.key_config.t.get(),
        args.key_config.node_id.get(),
        Default::default(),
        pks_g2.into_iter().collect(),
    );
    let (ts_stopper, signer) = signer.run(
        node.get_transport()
            .expect("newly created node should have a transport"),
    );

    // Create a transaction fulfiller
    let mut blocklock_tx_fulfiller = BlocklockFulfiller::new(
        decryption_sender_contract,
        blocklock_sender_contract,
        args.chain.min_confirmations,
        Duration::from_secs(args.chain.confirmations_timeout_secs),
        args.chain.gas_buffer_percent,
        args.chain.gas_price_buffer_percent,
        args.chain.profit_threshold,
    );

    if args.chain.tx_fulfillment_disabled {
        // Disable the transaction fufillment of the request if requested.
        blocklock_tx_fulfiller.set_simulate_tx();
    }

    // Create a ticker-based fulfiller
    let fulfiller = DecryptionSenderFulfillerConfig::new_fulfiller(
        cs,
        signer,
        SignatureAlgorithm::Bls(BlsSignatureAlgorithm {
            curve: BlsSignatureCurve::Bn254G1,
            hash: BlsSignatureHash::Keccak256,
<<<<<<< HEAD
            compression: true,
=======
>>>>>>> 07086c79
        }),
        ApplicationArgs::Blocklock(ApplicationBlocklockArgs {
            chain_id: args
                .chain
                .chain_id
                .expect("chain id must have been set at this point"),
        }),
        blocklock_tx_fulfiller,
        args.chain.max_tx_per_tick,
        args.chain.tx_retry_strategy,
    );

    let ticker = NotifyTicker::default();
    let (stopper, channel) = fulfiller.run(ticker.clone());
    Ok((ticker, node, ts_stopper, stopper, channel))
}<|MERGE_RESOLUTION|>--- conflicted
+++ resolved
@@ -160,7 +160,7 @@
     P: Provider + WalletProvider + Clone + 'static,
 {
     // Parse key
-    let sk: ark_bn254::Fr = args.key_config.bls_key.to_owned().into();
+    let sk: ark_bn254::Fr = args.key_config.bls_key.to_owned().0;
 
     // Get per-nodes config
     let (mut pks_g2, addresses, peer_ids, short_ids): (Vec<_>, Vec<_>, Vec<_>, Vec<_>) =
@@ -239,10 +239,7 @@
         SignatureAlgorithm::Bls(BlsSignatureAlgorithm {
             curve: BlsSignatureCurve::Bn254G1,
             hash: BlsSignatureHash::Keccak256,
-<<<<<<< HEAD
-            compression: true,
-=======
->>>>>>> 07086c79
+            compression: false,
         }),
         ApplicationArgs::Blocklock(ApplicationBlocklockArgs {
             chain_id: args
