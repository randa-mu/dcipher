--- conflicted
+++ resolved
@@ -13,11 +13,7 @@
 clap = { workspace = true, features = ["derive", "env"] }
 config.workspace = true
 dcipher-network = { workspace = true, features = ["libp2p", "transports", "replayable", "in_memory", "reader"] }
-<<<<<<< HEAD
-dcipher-signer = { workspace = true, features = ["bn254", "sha3" ] }
-=======
-dcipher-signer = { workspace = true, features = ["rayon"] }
->>>>>>> e9207d73
+dcipher-signer = { workspace = true, features = ["rayon", "bn254", "sha3"] }
 figment = { workspace = true, features = ["json", "toml"] }
 futures.workspace = true
 humantime-serde = "1.1.1"
