--- conflicted
+++ resolved
@@ -9,11 +9,7 @@
     ApplicationArgs, DSignerSchemeError, DSignerSchemeSigner, SignatureAlgorithm, SignatureRequest,
 };
 use std::borrow::Cow;
-<<<<<<< HEAD
 use utils::serialize::point::{PointDeserializeCompressed, PointSerializeUncompressed};
-=======
-use utils::serialize::point::PointDeserializeCompressed;
->>>>>>> 07086c79
 
 pub struct DecryptionSenderAsyncSigner<CS, Signer> {
     cs: CS,
@@ -53,11 +49,7 @@
 impl<CS, Signer> AsynchronousSigner<DecryptionRequest> for DecryptionSenderAsyncSigner<CS, Signer>
 where
     CS: PairingIbeCipherSuite + Send + Sync,
-<<<<<<< HEAD
     CS::IdentityGroup: PointDeserializeCompressed + PointSerializeUncompressed,
-=======
-    CS::IdentityGroup: PointDeserializeCompressed + EvmSerialize,
->>>>>>> 07086c79
     Signer: DSignerSchemeSigner + Sync,
     DecryptionRequest: TryInto<CS::Ciphertext>,
     <DecryptionRequest as TryInto<CS::Ciphertext>>::Error:
@@ -80,13 +72,8 @@
             .await
             .map_err(DecryptionSenderAsyncSignerError::UnderlyingAsyncSigner)?;
 
-<<<<<<< HEAD
         let sig = CS::IdentityGroup::deser_compressed(&sig)?;
         let sig_bytes = Cow::Owned(sig.ser_uncompressed()?.into());
-=======
-        let sig = CS::IdentityGroup::deser(&sig)?;
-        let sig_bytes = Cow::Owned(EvmSerialize::ser_bytes(&sig));
->>>>>>> 07086c79
         // Preprocess decryption keys using the signature and the ciphertext's ephemeral public key
         let request_id = req.id;
         let ct: CS::Ciphertext = match req.try_into() {
@@ -114,10 +101,6 @@
     use super::*;
     use crate::decryption_sender::DecryptionRequest;
     use crate::ibe_helper::{IbeIdentityOnBn254G1Suite, PairingIbeCipherSuite, PairingIbeSigner};
-<<<<<<< HEAD
-=======
-    use crate::ser::EvmSerialize;
->>>>>>> 07086c79
     use crate::ser::tests::bn254::encode_ciphertext;
     use crate::signer::AsynchronousSigner;
     use alloy::primitives::U256;
@@ -192,11 +175,7 @@
         fn async_sign(
             &self,
             req: SignatureRequest,
-<<<<<<< HEAD
         ) -> BoxFuture<'_, Result<Bytes, DSignerSchemeError>> {
-=======
-        ) -> BoxFuture<Result<Bytes, DSignerSchemeError>> {
->>>>>>> 07086c79
             let receivers = self.receivers.clone().lock_owned();
             async move {
                 let mut rx = receivers
@@ -243,10 +222,7 @@
             algorithm: SignatureAlgorithm::Bls(BlsSignatureAlgorithm {
                 curve: BlsSignatureCurve::Bn254G1,
                 hash: BlsSignatureHash::Keccak256,
-<<<<<<< HEAD
                 compression: false,
-=======
->>>>>>> 07086c79
             }),
             application_args: ApplicationArgs::Any(ApplicationAnyArgs {
                 dst_suffix: "test".to_owned(),
@@ -278,11 +254,7 @@
         });
 
         // Set the response for the second request
-<<<<<<< HEAD
         mock_signer.set_response(&condition2, Ok(exp_sig2.ser_compressed().unwrap().into()));
-=======
-        mock_signer.set_response(&condition2, Ok(exp_sig2.ser().unwrap().into()));
->>>>>>> 07086c79
 
         // Wait for a signature to be sent through the rx channel
         let sig2_result = tokio::time::timeout(global_timeout, rx.recv())
@@ -297,11 +269,7 @@
         );
 
         // Set the response for the first request
-<<<<<<< HEAD
         mock_signer.set_response(&condition1, Ok(exp_sig1.ser_compressed().unwrap().into()));
-=======
-        mock_signer.set_response(&condition1, Ok(exp_sig1.ser().unwrap().into()));
->>>>>>> 07086c79
 
         // Wait for a signature to be sent through the rx channel
         let sig1_result = tokio::time::timeout(global_timeout, rx.recv())
@@ -333,10 +301,7 @@
             algorithm: SignatureAlgorithm::Bls(BlsSignatureAlgorithm {
                 curve: BlsSignatureCurve::Bn254G1,
                 hash: BlsSignatureHash::Keccak256,
-<<<<<<< HEAD
-                compression: true,
-=======
->>>>>>> 07086c79
+                compression: false,
             }),
             application_args: ApplicationArgs::Any(ApplicationAnyArgs {
                 dst_suffix: "test".to_owned(),
@@ -368,11 +333,7 @@
         });
 
         // Set the response only once
-<<<<<<< HEAD
         mock_signer.set_response(&condition, Ok(exp_sig.ser_compressed().unwrap().into()));
-=======
-        mock_signer.set_response(&condition, Ok(exp_sig.ser().unwrap().into()));
->>>>>>> 07086c79
 
         // Wait for the first signature to be sent through the rx channel
         let sig_result = tokio::time::timeout(global_timeout, rx.recv())
@@ -415,10 +376,7 @@
             algorithm: SignatureAlgorithm::Bls(BlsSignatureAlgorithm {
                 curve: BlsSignatureCurve::Bn254G1,
                 hash: BlsSignatureHash::Keccak256,
-<<<<<<< HEAD
-                compression: true,
-=======
->>>>>>> 07086c79
+                compression: false,
             }),
             application_args: ApplicationArgs::Any(ApplicationAnyArgs {
                 dst_suffix: "test".to_owned(),
@@ -486,10 +444,7 @@
             algorithm: SignatureAlgorithm::Bls(BlsSignatureAlgorithm {
                 curve: BlsSignatureCurve::Bn254G1,
                 hash: BlsSignatureHash::Keccak256,
-<<<<<<< HEAD
-                compression: true,
-=======
->>>>>>> 07086c79
+                compression: false,
             }),
             application_args: ApplicationArgs::Any(ApplicationAnyArgs {
                 dst_suffix: "test".to_owned(),
@@ -507,11 +462,7 @@
         let exp_preprocessed_key = cs.preprocess_decryption_key(exp_sig, eph_pk);
 
         // Set the response
-<<<<<<< HEAD
         mock_signer.set_response(&condition, Ok(exp_sig.ser_compressed().unwrap().into()));
-=======
-        mock_signer.set_response(&condition, Ok(exp_sig.ser().unwrap().into()));
->>>>>>> 07086c79
 
         let fut_sig = decryption_sender.async_sign(req.clone());
 
