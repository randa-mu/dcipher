[workspace]
resolver = "3"
members = [
<<<<<<< HEAD
    "crates/blocklock-weft",
    "crates/blocklock-warp",
    "crates/fulfiller-core",
    "crates/payment-warp",
    "crates/randomness-warp",
    "crates/dsigner",
    "crates/marshmallow-crypto/adkg",
    "crates/marshmallow-crypto/pairing_utils",
    "crates/marshmallow-crypto/silent-threshold-encryption",
    "crates/network",
    "crates/omnievent",
    "crates/onlyswaps-verifier",
    "crates/randomness-weft",
    "crates/signer",
    "crates/superalloy",
    "crates/contracts-core",
=======
    "blocklock-agent",
    "crates/adkg",
    "crates/adkg-cli",
    "crates/network",
    "crates/utils",
    "dcipher-agents",
    "dsigner",
    "omnievent",
    "onlyswaps-verifier",
    "randomness-agent",
    "signer",
    "superalloy"
>>>>>>> 712bcee7
]

[workspace.package]
version = "0.1.0"
edition = "2024"

[workspace.dependencies]
# workspace crates
<<<<<<< HEAD
contracts-core = { path = "./crates/contracts-core" }
fulfiller-core = { path = "./crates/fulfiller-core" }
payment-warp = { path = "./crates/payment-warp" }
randomness-warp = { path = "./crates/randomness-warp" }
blocklock-warp = { path = "./crates/blocklock-warp" }
dcipher-signer = { path = "./crates/signer" }
dcipher-network = { path = "./crates/network" }
superalloy = { path = "./crates/superalloy" }
=======
adkg = { path = "./crates/adkg" }
dcipher-agents = { path = "./dcipher-agents" }
dcipher-signer = { path = "./signer" }
dcipher-network = { path = "./crates/network" }
superalloy = { path = "./superalloy" }
>>>>>>> 712bcee7

# blockchain
alloy = { version = "1.0", default-features = false }

# crypto
ark-bn254 = "0.4.0"
ark-bls12-381 = "0.4.0"
ark-ec = "0.4.2"
ark-ff = "0.4.2"
ark-poly = "0.4.2"
ark-std = "0.4.0"
<<<<<<< HEAD
pairing_utils = { path = "./crates/marshmallow-crypto/pairing_utils" }
=======
utils = { path = "./crates/utils", features = ["bn254"] }
>>>>>>> 712bcee7

# hashes
digest = "0.10"
sha3 = "0.10"

# async
async-trait = "0.1"
futures = "0.3"
futures-util = "0.3"
tokio = "1.44"
tokio-stream = "0.1"
tokio-util = "0.7"

# logs / metrics
prometheus = "0.14.0"
tracing = "0.1"
tracing-subscriber = { version = "0.3" }

# network
libp2p = { version = "0.55", features = ["serde"] }

# api / rpc
tonic = { version = "0.13" }
tonic-build = { version = "0.13" }

# serde
prost = { version = "0.13" }
prost-build = { version = "0.13" }
prost-types = { version = "0.13" }
serde = { version = "1.0", features = ["derive"], default-features = false }
serde_json = "1.0"
serde_cbor = "0.11"

# storage
sqlx = { version = "0.8" }

# misc
anyhow = "1.0"
base64 = "0.22"
bytes = "1.10"
chrono = "0.4"
clap = { version = "4.5", features = ["derive", "env"] }
figment = { version = "0.10" }
hex = "0.4"
itertools = "0.14"
rand = "0.8.0"
thiserror = "2.0"

[patch.crates-io]
# Use custom patch to fix arkworks' FieldHasher
ark-ff = { git = 'https://github.com/azixus/algebra', branch = "fix/fieldHasher"}<|MERGE_RESOLUTION|>--- conflicted
+++ resolved
@@ -1,16 +1,15 @@
 [workspace]
 resolver = "3"
 members = [
-<<<<<<< HEAD
+    "crates/adkg",
+    "crates/adkg-cli",
+    "crates/network",
     "crates/blocklock-weft",
     "crates/blocklock-warp",
     "crates/fulfiller-core",
     "crates/payment-warp",
     "crates/randomness-warp",
     "crates/dsigner",
-    "crates/marshmallow-crypto/adkg",
-    "crates/marshmallow-crypto/pairing_utils",
-    "crates/marshmallow-crypto/silent-threshold-encryption",
     "crates/network",
     "crates/omnievent",
     "crates/onlyswaps-verifier",
@@ -18,20 +17,7 @@
     "crates/signer",
     "crates/superalloy",
     "crates/contracts-core",
-=======
-    "blocklock-agent",
-    "crates/adkg",
-    "crates/adkg-cli",
-    "crates/network",
     "crates/utils",
-    "dcipher-agents",
-    "dsigner",
-    "omnievent",
-    "onlyswaps-verifier",
-    "randomness-agent",
-    "signer",
-    "superalloy"
->>>>>>> 712bcee7
 ]
 
 [workspace.package]
@@ -40,7 +26,7 @@
 
 [workspace.dependencies]
 # workspace crates
-<<<<<<< HEAD
+adkg = { path = "./crates/adkg" }
 contracts-core = { path = "./crates/contracts-core" }
 fulfiller-core = { path = "./crates/fulfiller-core" }
 payment-warp = { path = "./crates/payment-warp" }
@@ -49,13 +35,6 @@
 dcipher-signer = { path = "./crates/signer" }
 dcipher-network = { path = "./crates/network" }
 superalloy = { path = "./crates/superalloy" }
-=======
-adkg = { path = "./crates/adkg" }
-dcipher-agents = { path = "./dcipher-agents" }
-dcipher-signer = { path = "./signer" }
-dcipher-network = { path = "./crates/network" }
-superalloy = { path = "./superalloy" }
->>>>>>> 712bcee7
 
 # blockchain
 alloy = { version = "1.0", default-features = false }
@@ -67,11 +46,7 @@
 ark-ff = "0.4.2"
 ark-poly = "0.4.2"
 ark-std = "0.4.0"
-<<<<<<< HEAD
-pairing_utils = { path = "./crates/marshmallow-crypto/pairing_utils" }
-=======
 utils = { path = "./crates/utils", features = ["bn254"] }
->>>>>>> 712bcee7
 
 # hashes
 digest = "0.10"
